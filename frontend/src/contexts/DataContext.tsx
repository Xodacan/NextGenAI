import React, { createContext, useContext, useState, useEffect } from 'react';
import { getIdToken } from '../firebase/auth';
import { useAuth } from './AuthContext';

export interface Patient {
  id: string;
  firstName: string;
  lastName: string;
  dateOfBirth: string;
  admissionDate: string;
  occupantType: 'Room' | 'Bed' | 'ER Patient';
  occupantValue: string;
  status: 'Active' | 'Pending Discharge' | 'Discharged';
  documents?: ClinicalDocument[]; // derived from backend JSON if needed
}

// Helper function to format occupant display
export const formatOccupant = (patient: Patient): string => {
  if (patient.occupantType === 'ER Patient') {
    return 'ER Patient';
  }
  return `${patient.occupantType} ${patient.occupantValue}`;
};

export interface ClinicalDocument {
  id: string;
  patientId: string;
  practitionerId: string;
  documentType: string;
  fileName: string;
  uploadTimestamp: string;
  summary?: string;
}

export interface DischargeSummary {
  id: string;
  patientId: string;
  status: 'Draft' | 'Pending Review' | 'Approved';
  generatedContent: string;
  finalContent?: string;
  createdTimestamp: string;
  approvedBy?: string;
  approvalTimestamp?: string;
}

interface DataContextType {
  patients: Patient[];
  documents: ClinicalDocument[];
  summaries: DischargeSummary[];
  addPatient: (patient: Omit<Patient, 'id'>) => Promise<void>;
  updatePatient: (id: string, updates: Partial<Patient>) => Promise<void>;
  addDocument: (document: Omit<ClinicalDocument, 'id' | 'uploadTimestamp'>) => Promise<void>;
  deleteDocument: (patientId: string, docIndex: number) => Promise<void>;
  generateSummary: (patientId: string) => Promise<string>;
  updateSummary: (id: string, updates: Partial<DischargeSummary>) => void;
  getPatientDocuments: (patientId: string) => ClinicalDocument[];
  getPatientSummary: (patientId: string) => DischargeSummary | undefined;
  refreshPatients: () => Promise<void>;
}

const DataContext = createContext<DataContextType | undefined>(undefined);

export function DataProvider({ children }: { children: React.ReactNode }) {
  const [patients, setPatients] = useState<Patient[]>([]);
  const [documents, setDocuments] = useState<ClinicalDocument[]>([]);
  const [summaries, setSummaries] = useState<DischargeSummary[]>([]);
  const { user } = useAuth();

  useEffect(() => {
<<<<<<< HEAD
    // Initialize with mock data
    setPatients([
      {
        id: '1',
        firstName: 'John',
        lastName: 'Doe',
        dateOfBirth: '1965-03-15',
        admissionDate: '2024-01-15',
        occupantType: 'Room',
        occupantValue: 'A-204',
        status: 'Active'
      },
      {
        id: '2',
        firstName: 'Emily',
        lastName: 'Davis',
        dateOfBirth: '1978-11-22',
        admissionDate: '2024-01-18',
        occupantType: 'Bed',
        occupantValue: 'B-156',
        status: 'Pending Discharge'
=======
    // When auth user changes, refresh or clear data
    const fetchPatients = async () => {
      if (!user) {
        setPatients([]);
        setDocuments([]);
        return;
>>>>>>> ba291cc1
      }
      try {
        const token = await getIdToken();
        if (!token) return;
        const res = await fetch('http://localhost:8000/api/patients/', {
          headers: {
            'Authorization': `Bearer ${token}`,
            'Content-Type': 'application/json'
          }
        });
        if (res.ok) {
          const data = await res.json();
          const mappedPatients: Patient[] = data.map((p: any) => ({
            id: String(p.id),
            firstName: p.first_name,
            lastName: p.last_name,
            dateOfBirth: p.date_of_birth,
            admissionDate: p.admission_date,
            roomNumber: p.room_number,
            status: p.status,
          }));
          setPatients(mappedPatients);

          const allDocs: ClinicalDocument[] = [];
          data.forEach((p: any) => {
            const docs: any[] = Array.isArray(p.documents) ? p.documents : [];
            docs.forEach((d: any, idx: number) => {
              allDocs.push({
                id: `${p.id}-${idx + 1}`,
                patientId: String(p.id),
                practitionerId: d.practitionerId ?? '',
                documentType: d.documentType ?? '',
                fileName: d.fileName ?? '',
                uploadTimestamp: d.uploadTimestamp ?? new Date().toISOString(),
                summary: d.summary,
              });
            });
          });
          setDocuments(allDocs);
        }
      } catch (e) {
        console.error('Failed to load patients', e);
      }
    };
    fetchPatients();
  }, [user]);

  const addPatient = async (patient: Omit<Patient, 'id'>) => {
    const token = await getIdToken();
    if (!token) return;
    const payload = {
      first_name: patient.firstName,
      last_name: patient.lastName,
      date_of_birth: patient.dateOfBirth,
      admission_date: patient.admissionDate,
      room_number: patient.roomNumber,
      status: patient.status,
      documents: [],
    };
    const res = await fetch('http://localhost:8000/api/patients/', {
      method: 'POST',
      headers: {
        'Authorization': `Bearer ${token}`,
        'Content-Type': 'application/json',
      },
      body: JSON.stringify(payload),
    });
    if (res.ok) {
      const p = await res.json();
      const newPatient: Patient = {
        id: String(p.id),
        firstName: p.first_name,
        lastName: p.last_name,
        dateOfBirth: p.date_of_birth,
        admissionDate: p.admission_date,
        roomNumber: p.room_number,
        status: p.status,
      };
      setPatients(prev => [...prev, newPatient]);
    }
  };

  const updatePatient = async (id: string, updates: Partial<Patient>) => {
    const token = await getIdToken();
    if (!token) return;
    const payload: any = {};
    if (updates.firstName !== undefined) payload.first_name = updates.firstName;
    if (updates.lastName !== undefined) payload.last_name = updates.lastName;
    if (updates.dateOfBirth !== undefined) payload.date_of_birth = updates.dateOfBirth;
    if (updates.admissionDate !== undefined) payload.admission_date = updates.admissionDate;
    if (updates.roomNumber !== undefined) payload.room_number = updates.roomNumber;
    if (updates.status !== undefined) payload.status = updates.status;
    const res = await fetch(`http://localhost:8000/api/patients/${id}/`, {
      method: 'PATCH',
      headers: {
        'Authorization': `Bearer ${token}`,
        'Content-Type': 'application/json',
      },
      body: JSON.stringify(payload),
    });
    if (res.ok) {
      const p = await res.json();
      setPatients(prev => prev.map(item => item.id === id ? {
        id: String(p.id),
        firstName: p.first_name,
        lastName: p.last_name,
        dateOfBirth: p.date_of_birth,
        admissionDate: p.admission_date,
        roomNumber: p.room_number,
        status: p.status,
      } : item));
    }
  };

  const addDocument = async (document: Omit<ClinicalDocument, 'id' | 'uploadTimestamp'>) => {
    const token = await getIdToken();
    if (!token) return;
    const payload = {
      documentType: document.documentType,
      fileName: document.fileName,
      practitionerId: document.practitionerId,
      uploadTimestamp: new Date().toISOString(),
    };
    const res = await fetch(`http://localhost:8000/api/patients/${document.patientId}/documents/`, {
      method: 'POST',
      headers: {
        'Authorization': `Bearer ${token}`,
        'Content-Type': 'application/json',
      },
      body: JSON.stringify(payload),
    });
    if (res.ok) {
      const data = await res.json();
      const docs = data.documents as any[];
      // Project into ClinicalDocument for this patient
      const projected: ClinicalDocument[] = docs.map((d: any, idx: number) => ({
        id: String(idx + 1),
        patientId: document.patientId,
        practitionerId: d.practitionerId ?? '',
        documentType: d.documentType ?? '',
        fileName: d.fileName ?? '',
        uploadTimestamp: d.uploadTimestamp ?? new Date().toISOString(),
        summary: d.summary,
      }));
      setDocuments(prev => {
        const filtered = prev.filter(d => d.patientId !== document.patientId);
        return [...filtered, ...projected];
      });
    }
  };

  const deleteDocument = async (patientId: string, docIndex: number) => {
    const token = await getIdToken();
    if (!token) return;
    const res = await fetch(`http://localhost:8000/api/patients/${patientId}/documents/${docIndex}/`, {
      method: 'DELETE',
      headers: {
        'Authorization': `Bearer ${token}`,
      },
    });
    if (res.ok) {
      const data = await res.json();
      const docs = data.documents as any[];
      const projected: ClinicalDocument[] = docs.map((d: any, idx: number) => ({
        id: `${patientId}-${idx + 1}`,
        patientId,
        practitionerId: d.practitionerId ?? '',
        documentType: d.documentType ?? '',
        fileName: d.fileName ?? '',
        uploadTimestamp: d.uploadTimestamp ?? new Date().toISOString(),
        summary: d.summary,
      }));
      setDocuments(prev => {
        const filtered = prev.filter(d => d.patientId !== patientId);
        return [...filtered, ...projected];
      });
    }
  };

  const generateSummary = async (patientId: string): Promise<string> => {
    // Simulate AI processing delay
    await new Promise(resolve => setTimeout(resolve, 2000));
    
    const patient = patients.find(p => p.id === patientId);
    const patientDocs = documents.filter(d => d.patientId === patientId);
    
    // Simulate AI-generated content
    const aiContent = `DISCHARGE SUMMARY

Patient: ${patient?.firstName} ${patient?.lastName}
DOB: ${patient?.dateOfBirth}
Admission Date: ${patient?.admissionDate}

CLINICAL SUMMARY:
Based on analysis of ${patientDocs.length} clinical documents, the patient presented with [AI-analyzed condition]. Treatment included [AI-extracted treatments]. Patient showed good response to therapy with stable vital signs.

MEDICATIONS:
- [AI-extracted medications from documents]
- Discharge prescriptions as per clinical notes

FOLLOW-UP:
- Primary care follow-up in 1 week
- Specialist consultation as indicated
- Return if symptoms worsen

CONDITION AT DISCHARGE: Stable, improved from admission

This summary was generated by DischargeAI and requires clinical review and approval.`;

    const newSummary: DischargeSummary = {
      id: Date.now().toString(),
      patientId,
      status: 'Draft',
      generatedContent: aiContent,
      createdTimestamp: new Date().toISOString()
    };

    setSummaries(prev => [...prev, newSummary]);
    return newSummary.id;
  };

  const updateSummary = (id: string, updates: Partial<DischargeSummary>) => {
    setSummaries(prev => prev.map(s => s.id === id ? { ...s, ...updates } : s));
  };

  const getPatientDocuments = (patientId: string) => {
    return documents.filter(d => d.patientId === patientId);
  };

  const getPatientSummary = (patientId: string) => {
    return summaries.find(s => s.patientId === patientId);
  };

  const refreshPatients = async () => {
    if (!user) return;
    try {
      const token = await getIdToken();
      if (!token) return;
      const res = await fetch('http://localhost:8000/api/patients/', {
        headers: {
          'Authorization': `Bearer ${token}`,
          'Content-Type': 'application/json'
        }
      });
      if (res.ok) {
        const data = await res.json();
        const mappedPatients: Patient[] = data.map((p: any) => ({
          id: String(p.id),
          firstName: p.first_name,
          lastName: p.last_name,
          dateOfBirth: p.date_of_birth,
          admissionDate: p.admission_date,
          roomNumber: p.room_number,
          status: p.status,
        }));
        setPatients(mappedPatients);

        const allDocs: ClinicalDocument[] = [];
        data.forEach((p: any) => {
          const docs: any[] = Array.isArray(p.documents) ? p.documents : [];
          docs.forEach((d: any, idx: number) => {
            allDocs.push({
              id: `${p.id}-${idx + 1}`,
              patientId: String(p.id),
              practitionerId: d.practitionerId ?? '',
              documentType: d.documentType ?? '',
              fileName: d.fileName ?? '',
              uploadTimestamp: d.uploadTimestamp ?? new Date().toISOString(),
              summary: d.summary,
            });
          });
        });
        setDocuments(allDocs);
      }
    } catch (e) {
      console.error('Failed to refresh patients', e);
    }
  };

  return (
    <DataContext.Provider value={{
      patients,
      documents,
      summaries,
      addPatient,
      updatePatient,
      addDocument,
      deleteDocument,
      generateSummary,
      updateSummary,
      getPatientDocuments,
      getPatientSummary,
      refreshPatients
    }}>
      {children}
    </DataContext.Provider>
  );
}

export function useData() {
  const context = useContext(DataContext);
  if (context === undefined) {
    throw new Error('useData must be used within a DataProvider');
  }
  return context;
}<|MERGE_RESOLUTION|>--- conflicted
+++ resolved
@@ -67,7 +67,6 @@
   const { user } = useAuth();
 
   useEffect(() => {
-<<<<<<< HEAD
     // Initialize with mock data
     setPatients([
       {
@@ -89,14 +88,13 @@
         occupantType: 'Bed',
         occupantValue: 'B-156',
         status: 'Pending Discharge'
-=======
+
     // When auth user changes, refresh or clear data
     const fetchPatients = async () => {
       if (!user) {
         setPatients([]);
         setDocuments([]);
         return;
->>>>>>> ba291cc1
       }
       try {
         const token = await getIdToken();
