--- conflicted
+++ resolved
@@ -367,7 +367,6 @@
         message: confirmMessage,
         onConfirm: () => performDocumentDeletion(patientId, docIndex, documentToDelete, isDischargeSummary),
         isDestructive: true
-<<<<<<< HEAD
       });
       
       return; // Exit here, actual deletion will happen in onConfirm
@@ -401,41 +400,6 @@
         },
       });
       
-=======
-      });
-      
-      return; // Exit here, actual deletion will happen in onConfirm
-    } catch (error) {
-      console.error('❌ Error in deleteDocument:', error);
-    }
-  };
-
-  const performDocumentDeletion = async (
-    patientId: string, 
-    docIndex: number, 
-    documentToDelete: ClinicalDocument | undefined, 
-    isDischargeSummary: boolean
-  ) => {
-    try {
-      console.log('✅ User confirmed document deletion, proceeding...');
-      
-      const token = await getIdToken();
-      if (!token) {
-        console.error('❌ No authentication token available');
-        return;
-      }
-      
-      const url = `http://localhost:8000/api/patients/${patientId}/documents/${docIndex}/`;
-      console.log(`🔗 DELETE request to: ${url}`);
-      
-      const res = await fetch(url, {
-        method: 'DELETE',
-        headers: {
-          'Authorization': `Bearer ${token}`,
-        },
-      });
-      
->>>>>>> 53f2a436
       console.log(`📡 Response status: ${res.status} ${res.statusText}`);
       
       if (res.ok) {
@@ -553,16 +517,8 @@
       console.log('🔍 Frontend received source_attributions:', data.summaryFile?.source_attributions);
       console.log('🔍 Frontend received source_usage:', data.summaryFile?.source_usage);
       
-<<<<<<< HEAD
       // Add to documents
       setDocuments(prev => [...prev, summaryDoc]);
-=======
-      // Add to documents - remove existing discharge summaries for this patient first
-      setDocuments(prev => {
-        const filtered = prev.filter(doc => !(doc.patientId === patientId && doc.documentType === 'Discharge Summary'));
-        return [...filtered, summaryDoc];
-      });
->>>>>>> 53f2a436
       
       // Create summary entry
     const newSummary: DischargeSummary = {
@@ -585,15 +541,7 @@
     console.log('🔍 Creating new summary with source_attributions:', newSummary.source_attributions);
     console.log('🔍 Creating new summary with source_usage:', newSummary.source_usage);
 
-<<<<<<< HEAD
     setSummaries(prev => [...prev, newSummary]);
-=======
-    // Remove any existing summaries for this patient before adding the new one
-    setSummaries(prev => {
-      const filtered = prev.filter(s => s.patientId !== patientId);
-      return [...filtered, newSummary];
-    });
->>>>>>> 53f2a436
       
     return newSummary.id;
       
@@ -739,39 +687,10 @@
       throw error;
     }
   };
-<<<<<<< HEAD
 
   const performSummaryDeletion = async (summaryId: string, summary: DischargeSummary) => {
     try {
       console.log('✅ User confirmed summary deletion, proceeding...');
-=======
-
-  const performSummaryDeletion = async (summaryId: string, summary: DischargeSummary) => {
-    try {
-      console.log('✅ User confirmed summary deletion, proceeding...');
-      
-      // Find the document index for the discharge summary
-      const documents = getPatientDocuments(summary.patientId);
-      const summaryDocIndex = documents.findIndex(doc => doc.documentType === 'Discharge Summary');
-      
-      if (summaryDocIndex !== -1) {
-        // Call the backend API to delete the document
-        const response = await fetch(`http://localhost:8000/api/patients/${summary.patientId}/documents/${summaryDocIndex}/`, {
-          method: 'DELETE',
-          headers: {
-            'Authorization': `Bearer ${await getIdToken()}`,
-            'Content-Type': 'application/json',
-          },
-        });
-
-        if (!response.ok) {
-          const errorData = await response.json();
-          throw new Error(errorData.detail || 'Failed to delete summary from server');
-        }
-
-        console.log('✅ Summary deleted from server successfully');
-      }
->>>>>>> 53f2a436
       
       // Remove from summaries state
       setSummaries(prev => prev.filter(s => s.id !== summaryId));
@@ -782,31 +701,8 @@
       ));
 
       console.log(`Summary ${summaryId} deleted successfully`);
-<<<<<<< HEAD
     } catch (error) {
       console.error('Error in performSummaryDeletion:', error);
-=======
-    } catch (error) {
-      console.error('Error in performSummaryDeletion:', error);
-      throw error;
-    }
-  };
-
-  const deleteSummaryDirect = async (summaryId: string) => {
-    try {
-      const summary = summaries.find(s => s.id === summaryId);
-      if (!summary) return;
-
-      console.log('Deleting summary directly:', {
-        id: summaryId,
-        patientId: summary.patientId,
-        status: summary.status
-      });
-      
-      await performSummaryDeletion(summaryId, summary);
-    } catch (error) {
-      console.error('Error in deleteSummaryDirect:', error);
->>>>>>> 53f2a436
       throw error;
     }
   };
