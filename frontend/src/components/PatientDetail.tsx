--- conflicted
+++ resolved
@@ -1,11 +1,7 @@
 import React, { useState } from 'react';
-<<<<<<< HEAD
-import { ArrowLeft, FileText, Plus, Brain, CheckCircle, Clock, AlertCircle } from 'lucide-react';
 import { useData, formatOccupant } from '../contexts/DataContext';
-=======
 import { ArrowLeft, FileText, Plus, Brain, CheckCircle, Clock, AlertCircle, Trash2 } from 'lucide-react';
-import { useData } from '../contexts/DataContext';
->>>>>>> ba291cc1
+
 import DocumentUploadModal from './DocumentUploadModal';
 import DocumentViewerModal from './DocumentViewerModal';
 
