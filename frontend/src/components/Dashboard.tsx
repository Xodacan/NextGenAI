<<<<<<< HEAD
import React from 'react';
import { useAuth } from '../contexts/MockAuthContext';
import { useData, formatOccupant } from '../contexts/DataContext';
import { Users, FileText, ClipboardList, Activity, TrendingUp } from 'lucide-react';
=======
import React, { useState } from 'react';
import { useAuth } from '../contexts/AuthContext';
import { useData } from '../contexts/DataContext';
import { Users, FileText, ClipboardList, Activity, TrendingUp, Settings } from 'lucide-react';
import UserSettings from './UserSettings';
>>>>>>> ba291cc1

export default function Dashboard() {
  const { user } = useAuth();
  const { patients, documents, summaries } = useData();
  const [isSettingsOpen, setIsSettingsOpen] = useState(false);

  const hasAnyData = patients.length > 0 || documents.length > 0 || summaries.length > 0;

  const samplePatients = [
    { id: 'sp1', firstName: 'Jane', lastName: 'Smith', roomNumber: 'B-210', status: 'Active' as const },
    { id: 'sp2', firstName: 'Michael', lastName: 'Brown', roomNumber: 'C-105', status: 'Pending Discharge' as const },
    { id: 'sp3', firstName: 'Ava', lastName: 'Johnson', roomNumber: 'A-112', status: 'Discharged' as const },
  ];

  const sampleDocuments = [
    { id: 'sd1', fileName: 'admission_form.pdf', documentType: 'Admission Form', uploadTimestamp: new Date().toISOString() },
    { id: 'sd2', fileName: 'cbc_results.pdf', documentType: 'Lab Results', uploadTimestamp: new Date().toISOString() },
    { id: 'sd3', fileName: 'chest_xray.jpg', documentType: 'Radiology Report', uploadTimestamp: new Date().toISOString() },
  ];

  const stats = [
    {
      title: 'Total Patients',
      value: hasAnyData ? patients.length : 24,
      icon: Users,
      color: 'bg-blue-500',
      change: '+12%',
      changeType: 'positive'
    },
    {
      title: 'Active Documents',
      value: hasAnyData ? documents.length : 58,
      icon: FileText,
      color: 'bg-green-500',
      change: '+8%',
      changeType: 'positive'
    },
    {
      title: 'Pending Summaries',
      value: hasAnyData ? summaries.filter(s => s.status === 'Draft').length : 4,
      icon: ClipboardList,
      color: 'bg-yellow-500',
      change: '+5%',
      changeType: 'positive'
    },
    {
      title: 'Approved Summaries',
      value: hasAnyData ? summaries.filter(s => s.status === 'Approved').length : 9,
      icon: Activity,
      color: 'bg-purple-500',
      change: '+15%',
      changeType: 'positive'
    }
  ];

  const recentPatients = hasAnyData ? patients.slice(0, 5) : samplePatients;
  const recentDocuments = hasAnyData ? documents.slice(0, 5) : sampleDocuments;

  return (
    <div className="p-6">
      <div className="mb-8 flex items-center justify-between">
        <div>
          <h1 className="text-3xl font-bold text-gray-900">Welcome back, {(() => {
            const capitalize = (s: string) => s ? s.charAt(0).toUpperCase() + s.slice(1) : s;
            if (!user) return 'Doctor';
            if (user.fullName && user.fullName !== 'Unknown User') return user.fullName;
            // Derive name from email before '@' and capitalize first letter
            const nameFromEmail = user.email?.split('@')[0] || 'Doctor';
            return capitalize(nameFromEmail);
          })()}!</h1>
          <p className="text-gray-600 mt-2">Here's what's happening with your patients today.</p>
        </div>
        
        {/* Settings Button */}
        <button
          onClick={() => setIsSettingsOpen(true)}
          className="flex items-center space-x-2 px-4 py-2 bg-white border border-gray-300 rounded-lg hover:bg-gray-50 hover:border-gray-400 transition-colors shadow-sm"
        >
          <Settings className="h-5 w-5 text-gray-600" />
          <span className="text-sm font-medium text-gray-700">Settings</span>
        </button>
      </div>

      {/* Stats Grid */}
      <div className="grid grid-cols-1 md:grid-cols-2 lg:grid-cols-4 gap-6 mb-8">
        {stats.map((stat, index) => {
          const Icon = stat.icon;
          return (
            <div key={index} className="bg-white rounded-lg shadow-sm border border-gray-200 p-6">
              <div className="flex items-center justify-between">
                <div>
                  <p className="text-sm font-medium text-gray-600">{stat.title}</p>
                  <p className="text-2xl font-bold text-gray-900">{stat.value}</p>
                </div>
                <div className={`${stat.color} p-3 rounded-lg`}>
                  <Icon className="h-6 w-6 text-white" />
                </div>
              </div>
              <div className="mt-4 flex items-center">
                <TrendingUp className="h-4 w-4 text-green-500 mr-1" />
                <span className="text-sm text-green-600">{stat.change}</span>
                <span className="text-sm text-gray-500 ml-1">from last month</span>
              </div>
            </div>
          );
        })}
      </div>

      {/* Recent Activity */}
      <div className="grid grid-cols-1 lg:grid-cols-2 gap-6">
        {/* Recent Patients */}
        <div className="bg-white rounded-lg shadow-sm border border-gray-200 p-6">
          <h2 className="text-lg font-semibold text-gray-900 mb-4">Recent Patients</h2>
          {!hasAnyData && (
            <p className="text-sm text-gray-500 mb-3">Sample data shown. Add a patient to get started.</p>
          )}
          <div className="space-y-4">
            {recentPatients.map(patient => (
              <div key={patient.id} className="flex items-center justify-between p-3 bg-gray-50 rounded-lg">
                <div>
                  <p className="font-medium text-gray-900">{patient.firstName} {patient.lastName}</p>
                  <p className="text-sm text-gray-600">{formatOccupant(patient)}</p>
                </div>
                <span className={`px-2 py-1 text-xs font-medium rounded-full ${
                  patient.status === 'Active' ? 'bg-green-100 text-green-800' :
                  patient.status === 'Pending Discharge' ? 'bg-yellow-100 text-yellow-800' :
                  'bg-gray-100 text-gray-800'
                }`}>
                  {patient.status}
                </span>
              </div>
            ))}
          </div>
        </div>

        {/* Recent Documents */}
        <div className="bg-white rounded-lg shadow-sm border border-gray-200 p-6">
          <h2 className="text-lg font-semibold text-gray-900 mb-4">Recent Documents</h2>
          {!hasAnyData && (
            <p className="text-sm text-gray-500 mb-3">Sample data shown. Upload a document to see it here.</p>
          )}
          <div className="space-y-4">
            {recentDocuments.map(document => (
              <div key={document.id} className="flex items-center justify-between p-3 bg-gray-50 rounded-lg">
                <div>
                  <p className="font-medium text-gray-900">{document.fileName}</p>
                  <p className="text-sm text-gray-600">{document.documentType}</p>
                </div>
                <span className="text-sm text-gray-500">
                  {new Date(document.uploadTimestamp).toLocaleDateString()}
                </span>
              </div>
            ))}
          </div>
        </div>
      </div>

      {/* User Settings Modal */}
      <UserSettings 
        isOpen={isSettingsOpen} 
        onClose={() => setIsSettingsOpen(false)} 
      />
    </div>
  );
}<|MERGE_RESOLUTION|>--- conflicted
+++ resolved
@@ -1,15 +1,9 @@
-<<<<<<< HEAD
+
 import React from 'react';
 import { useAuth } from '../contexts/MockAuthContext';
 import { useData, formatOccupant } from '../contexts/DataContext';
-import { Users, FileText, ClipboardList, Activity, TrendingUp } from 'lucide-react';
-=======
-import React, { useState } from 'react';
-import { useAuth } from '../contexts/AuthContext';
-import { useData } from '../contexts/DataContext';
 import { Users, FileText, ClipboardList, Activity, TrendingUp, Settings } from 'lucide-react';
 import UserSettings from './UserSettings';
->>>>>>> ba291cc1
 
 export default function Dashboard() {
   const { user } = useAuth();
