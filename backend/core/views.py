from django.shortcuts import render
from rest_framework.decorators import api_view, authentication_classes, permission_classes
from rest_framework.response import Response
from rest_framework import status, permissions
from rest_framework.views import APIView
from rest_framework import generics
from rest_framework.parsers import MultiPartParser, FormParser, JSONParser
from django.core.files.storage import default_storage
from django.core.files.base import ContentFile
from django.conf import settings
from django.utils import timezone
import os

from .models import Patient
from .serializers import PatientSerializer
from .services import DocumentProcessingService
from .ollama_service import OllamaService
from firebase_auth.authentication import FirebaseAuthentication


# Create your views here.


@api_view(['GET'])
@authentication_classes([])
@permission_classes([])
def health_check(request):
    """
    Simple health check endpoint
    """
    return Response({
        'status': 'healthy',
        'message': 'Django API is running successfully!',
        'framework': 'Django REST Framework'
    }, status=status.HTTP_200_OK)

@api_view(['GET'])
@authentication_classes([])
@permission_classes([])
def ollama_health_check(request):
    """
    Health check endpoint to verify Ollama service is running.
    """
    from .ollama_service import OllamaService
    
    health_status = OllamaService.check_ollama_health()
    
    if health_status['status'] == 'healthy':
        return Response(health_status, status=status.HTTP_200_OK)
    else:
        return Response(health_status, status=status.HTTP_503_SERVICE_UNAVAILABLE)


@api_view(['GET'])
@authentication_classes([])
@permission_classes([])
def hello_world(request):
    """
    Simple hello world endpoint
    """
    return Response({
        'message': 'Hello from Django!',
        'data': {
            'framework': 'Django',
            'version': '5.2.5',
            'api': 'REST Framework'
        }
    }, status=status.HTTP_200_OK)


class PatientListCreateView(generics.ListCreateAPIView):
    authentication_classes = [FirebaseAuthentication]
    permission_classes = [permissions.IsAuthenticated]
    serializer_class = PatientSerializer

    def get_queryset(self):
        try:
            doctor = self.request.user
            print(f"Getting patients for doctor: {doctor}")
            queryset = Patient.objects.filter(doctor=doctor).order_by('last_name', 'first_name')
            print(f"Found {queryset.count()} patients")
            return queryset
        except Exception as e:
            print(f"Error in get_queryset: {e}")
            import traceback
            traceback.print_exc()
            return Patient.objects.none()

    def perform_create(self, serializer):
        try:
            doctor = self.request.user
            print(f"Creating patient for doctor: {doctor}")
            serializer.save(doctor=doctor)
        except Exception as e:
            print(f"Error in perform_create: {e}")
            import traceback
            traceback.print_exc()
            raise


class PatientRetrieveUpdateDeleteView(generics.RetrieveUpdateDestroyAPIView):
    authentication_classes = [FirebaseAuthentication]
    permission_classes = [permissions.IsAuthenticated]
    serializer_class = PatientSerializer

    def get_queryset(self):
        doctor = self.request.user
        return Patient.objects.filter(doctor=doctor)
    
    def destroy(self, request, *args, **kwargs):
        """Delete a patient and all associated data"""
        try:
            patient = self.get_object()
            
            # Delete ALL associated documents from OSS
            if patient.documents:
                from alibaba_cloud.services.oss_service import AlibabaOSSService
                oss_service = AlibabaOSSService()
                
                deleted_count = 0
                failed_count = 0
                
                for doc in patient.documents:
                    try:
                        # Delete from OSS if available
                        if doc.get('oss_path'):
                            if oss_service.delete_document(doc['oss_path']):
                                print(f"✅ Deleted document from OSS: {doc['oss_path']}")
                                deleted_count += 1
                            else:
                                print(f"⚠️  Warning: Could not delete document from OSS: {doc['oss_path']}")
                                failed_count += 1
                        else:
                            print(f"⚠️  No OSS path found for document: {doc.get('fileName', 'Unknown')}")
                            
                        # Also delete local file if it exists (legacy support)
                        if doc.get('url') and doc['url'].startswith('/media/'):
                            url_path = doc['url']
                            file_path = url_path.replace('/media/', '')
                            full_path = os.path.join(settings.MEDIA_ROOT, file_path)
                            if os.path.exists(full_path):
                                os.remove(full_path)
                            print(f"✅ Deleted local file: {full_path}")
                                
                    except Exception as e:
                        print(f"❌ Error deleting document {doc.get('fileName', 'Unknown')}: {e}")
                        failed_count += 1
                
                print(f"📊 OSS Cleanup Summary: {deleted_count} deleted, {failed_count} failed")
            
            # Delete the patient
            patient.delete()
            
            return Response({
                'message': 'Patient deleted successfully',
                'patientId': kwargs['pk'],
                'ossCleanup': {
                    'deleted': deleted_count if patient.documents else 0,
                    'failed': failed_count if patient.documents else 0
                }
            }, status=status.HTTP_200_OK)
            
        except Exception as e:
            return Response({
                'detail': 'Error deleting patient.',
                'error': str(e)
            }, status=status.HTTP_500_INTERNAL_SERVER_ERROR)


class PatientAddDocumentView(APIView):
    authentication_classes = [FirebaseAuthentication]
    permission_classes = [permissions.IsAuthenticated]
    parser_classes = [MultiPartParser, FormParser, JSONParser]

    def post(self, request, pk):
        try:
            patient = Patient.objects.get(pk=pk, doctor=request.user)
        except Patient.DoesNotExist:
            return Response({'detail': 'Not found.'}, status=status.HTTP_404_NOT_FOUND)

        # Handle file upload using new document processor
        uploaded_file = request.FILES.get('file')
        document_type = request.data.get('documentType', 'Medical Record')
        
        if not uploaded_file:
            return Response({'detail': 'No file provided.'}, status=status.HTTP_400_BAD_REQUEST)

        try:
            # Use new document upload service
            from .document_processor import DocumentUploadService
            
            doctor_id = request.user.firebase_uid
            
            # Upload document using new system
            upload_result = DocumentUploadService.upload_document(
                uploaded_file=uploaded_file,
                doctor_id=doctor_id,
                patient_id=str(pk),
                document_type=document_type
            )
            
            if not upload_result['success']:
                return Response({
                    'detail': upload_result['message'],
                    'error': upload_result.get('error')
                }, status=status.HTTP_500_INTERNAL_SERVER_ERROR)
            
            # Get document metadata
            document = upload_result['document']
            
            # Add to patient documents
            docs = patient.documents or []
            
            # Update the URL with the correct index
            document['url'] = f'/api/patients/{pk}/documents/{len(docs)}/content/'
            
            # Add to documents list
            docs.append(document)
            patient.documents = docs
            patient.save(update_fields=['documents', 'updated_at'])

            return Response({
                'message': upload_result['message'], 
                'document': document,
                'documents': patient.documents,
                'processingInfo': {
                    'fileCategory': document.get('viewerStrategy'),
                    'hasTextContent': document.get('hasTextContent', False),
                    'contentType': document.get('contentType'),
                    'fileSize': document.get('fileSize')
                }
            }, status=status.HTTP_201_CREATED)
            
        except Exception as e:
            return Response({
                'detail': f'Upload failed: {str(e)}'
            }, status=status.HTTP_500_INTERNAL_SERVER_ERROR)


class PatientDeleteDocumentView(APIView):
    authentication_classes = [FirebaseAuthentication]
    permission_classes = [permissions.IsAuthenticated]

    def delete(self, request, pk, document_index):
        try:
            patient = Patient.objects.get(pk=pk, doctor=request.user)
        except Patient.DoesNotExist:
            return Response({'detail': 'Not found.'}, status=status.HTTP_404_NOT_FOUND)

        docs = list(patient.documents or [])
        if not isinstance(document_index, int) or document_index < 0 or document_index >= len(docs):
            return Response({'detail': 'Invalid document index.'}, status=status.HTTP_400_BAD_REQUEST)

        # Get the document to be deleted
        document_to_delete = docs[document_index]
        
        # If the document has an OSS path, delete it from OSS as well
        if 'oss_path' in document_to_delete and document_to_delete['oss_path']:
            try:
                from alibaba_cloud.services.oss_service import AlibabaOSSService
                oss_service = AlibabaOSSService()
                if oss_service.delete_document(document_to_delete['oss_path']):
                    print(f"✅ Deleted document from OSS: {document_to_delete['oss_path']}")
                else:
                    print(f"⚠️  Failed to delete document from OSS: {document_to_delete['oss_path']}")
            except Exception as e:
                # Log the error but don't fail the deletion
                print(f"❌ Error deleting from OSS: {str(e)}")

        # Remove document at index
        docs.pop(document_index)
        
        # Update URLs for remaining documents to maintain correct indices
        for i, doc in enumerate(docs):
            if doc.get('url') and '/documents/' in doc['url'] and '/content/' in doc['url']:
                # Update URL to reflect new index
                doc['url'] = f'/api/patients/{pk}/documents/{i}/content/'
                print(f"🔄 Updated document {i} URL to: {doc['url']}")
        
        patient.documents = docs
        patient.save(update_fields=['documents', 'updated_at'])
        
        print(f"✅ Document {document_index} deleted from patient {pk}")
        print(f"📊 Remaining documents: {len(docs)}")
        return Response({'documents': patient.documents}, status=status.HTTP_200_OK)


class GenerateSummaryView(APIView):
    authentication_classes = [FirebaseAuthentication]
    permission_classes = [permissions.IsAuthenticated]

    def post(self, request, pk):
        """
        This endpoint processes all documents for a patient and generates a summary using AI.
        """
        try:
            patient = Patient.objects.get(pk=pk, doctor=request.user)
        except Patient.DoesNotExist:
            return Response({'detail': 'Patient not found.'}, status=status.HTTP_404_NOT_FOUND)

        try:
            # Get patient documents
            patient_docs = patient.documents or []
            print(f"📄 Processing {len(patient_docs)} documents for patient {pk}")
<<<<<<< HEAD
=======
            
            # Check if a discharge summary already exists
            existing_summary = any(doc.get('documentType') == 'Discharge Summary' for doc in patient_docs)
            if existing_summary:
                return Response({
                    'detail': 'A discharge summary already exists for this patient. Please delete the existing summary before generating a new one.',
                    'error': 'DUPLICATE_SUMMARY'
                }, status=status.HTTP_409_CONFLICT)
>>>>>>> 53f2a436
            
            # Process documents for AI analysis
            try:
                ai_ready_data = DocumentProcessingService.prepare_for_ai_analysis({
                    'patientId': str(patient.id),
                    'documents': patient_docs
                })
                print(f"✅ AI data prepared successfully: {ai_ready_data.keys()}")
            except Exception as doc_error:
                print(f"❌ Error preparing AI data: {doc_error}")
                return Response({
                    'detail': 'Error preparing documents for AI analysis.',
                    'error': str(doc_error)
                }, status=status.HTTP_500_INTERNAL_SERVER_ERROR)
            
            # Get template content
            template_content = ai_ready_data.get('dischargeSummaryTemplate', {}).get('templateContent', '')
            print(f"📋 Template content length: {len(template_content) if template_content else 0}")
            
            # Generate summary using Ollama with source tracking
            try:
                print(f"🤖 Calling Ollama service with source tracking...")
                summary_result = OllamaService.generate_patient_summary_with_sources(ai_ready_data, template_content)
                print(f"✅ Ollama summary generated: {summary_result.get('total_characters', 0)} characters")
                
                if not summary_result.get('summary') or summary_result.get('summary', '').startswith("Error generating summary"):
                    print(f"❌ Ollama returned error: {summary_result.get('summary', 'Unknown error')}")
                    return Response({
                        'detail': 'Ollama service returned an error.',
                        'error': summary_result.get('summary', 'Unknown error')
                    }, status=status.HTTP_500_INTERNAL_SERVER_ERROR)
                
                # Extract results
                summary_content = summary_result.get('summary', '')
                highlighted_summary = summary_result.get('highlighted_summary', '')
                source_usage = summary_result.get('source_usage', {})
                source_attributions = summary_result.get('source_attributions', {})
                total_characters = summary_result.get('total_characters', 0)
                source_character_count = summary_result.get('source_character_count', 0)
                
                # Debug: Log source attributions
                print(f"🔍 Source attributions count: {len(source_attributions)}")
                print(f"🔍 Source attributions keys: {list(source_attributions.keys())[:5]}...")
                print(f"🔍 Source usage: {source_usage}")
                    
            except Exception as ollama_error:
                print(f"❌ Error calling Ollama service: {ollama_error}")
<<<<<<< HEAD
                return Response({
                    'detail': 'Error calling Ollama service.',
                    'error': str(ollama_error)
                }, status=status.HTTP_500_INTERNAL_SERVER_ERROR)
=======
                
                # Check if it's a timeout error
                if "timed out" in str(ollama_error).lower() or "timeout" in str(ollama_error).lower():
                    return Response({
                        'detail': 'Summary generation timed out. The request took too long to process.',
                        'error': 'Timeout: Please try again with fewer documents or check if Ollama service is running.',
                        'suggestion': 'Try reducing the number of documents or check Ollama service status.'
                    }, status=status.HTTP_408_REQUEST_TIMEOUT)
                else:
                    return Response({
                        'detail': 'Error calling Ollama service.',
                        'error': str(ollama_error)
                    }, status=status.HTTP_500_INTERNAL_SERVER_ERROR)
>>>>>>> 53f2a436
            
            # Create summary file and upload to OSS
            patient_name = f"{patient.first_name}_{patient.last_name}"
            doctor_id = request.user.firebase_uid
            summary_result = OllamaService.create_summary_file(patient_name, summary_content, doctor_id, str(patient.id))
            
            # Add summary file to patient documents
            summary_doc = {
                'documentType': 'Discharge Summary',
                'fileName': summary_result['filename'],
                'uploadTimestamp': timezone.now().isoformat(),
                'url': summary_result['url'],
                'oss_path': summary_result['oss_path'],
                'summary': summary_content,
                'file_size': summary_result['file_size'],
                'highlighted_summary': highlighted_summary,
                'source_usage': source_usage,
                'source_attributions': source_attributions,
                'total_characters': total_characters,
                'source_character_count': source_character_count
            }
            
            # Add to patient documents - remove existing discharge summaries first
            docs = patient.documents or []
            
            # Remove any existing discharge summaries to prevent duplicates
            docs = [doc for doc in docs if doc.get('documentType') != 'Discharge Summary']
            print(f"🧹 Removed existing discharge summaries, {len(docs)} documents remaining")
            
            # Add the new summary document
            docs.append(summary_doc)
            patient.documents = docs
            patient.save()
            
<<<<<<< HEAD
=======
            print(f"✅ Added new discharge summary, total documents: {len(docs)}")
            
>>>>>>> 53f2a436
            # Debug: Log what was stored in database
            print(f"🔍 Stored summary_doc with source_attributions: {len(summary_doc.get('source_attributions', {}))}")
            print(f"🔍 Stored summary_doc with source_usage: {summary_doc.get('source_usage', {})}")
            
            summary_response = {
                'message': 'Discharge summary generated successfully using Ollama and stored in OSS',
                'patientId': str(patient.id),
                'summaryFile': {
                    'filename': summary_result['filename'],
                    'content': summary_content[:500] + '...' if len(summary_content) > 500 else summary_content,
                    'fullContent': summary_content,
                    'oss_path': summary_result['oss_path'],
                    'url': summary_result['url'],
                    'file_size': summary_result['file_size'],
                    'highlighted_summary': highlighted_summary,
                    'source_usage': source_usage,
                    'source_attributions': source_attributions,
                    'total_characters': total_characters,
                    'source_character_count': source_character_count
                },
                'status': 'success',
                'details': [
                    'Summary generated successfully using Ollama',
                    'Summary file uploaded to Alibaba Cloud OSS',
                    'Summary available in summaries list section',
                    f'Generated from {len(source_usage)} document types',
                    f'OSS Path: {summary_result["oss_path"]}' if summary_result['oss_path'] else 'Stored locally (OSS upload failed)'
                ]
            }
            
            return Response(summary_response, status=status.HTTP_200_OK)
            
        except Exception as e:
            return Response({
                'detail': 'Error generating summary with Ollama.',
                'error': str(e)
            }, status=status.HTTP_500_INTERNAL_SERVER_ERROR)


class DocumentContentView(APIView):
    authentication_classes = [FirebaseAuthentication]
    permission_classes = [permissions.IsAuthenticated]

    def get(self, request, pk, document_index):
        """
        Get document content from OSS and return it to the frontend.
        This endpoint proxies OSS content to avoid CORS issues.
        """
        try:
            print(f"🔍 DocumentContentView: Processing request for patient {pk}, document {document_index}")
            patient = Patient.objects.get(pk=pk, doctor=request.user)
            print(f"✅ Found patient: {patient.first_name} {patient.last_name}")
        except Patient.DoesNotExist:
            print(f"❌ Patient {pk} not found")
            return Response({'detail': 'Patient not found.'}, status=status.HTTP_404_NOT_FOUND)

        try:
            docs = patient.documents or []
            print(f"📄 Patient has {len(docs)} documents")
            
            if not isinstance(document_index, int) or document_index < 0 or document_index >= len(docs):
                print(f"❌ Invalid document index: {document_index}, valid range: 0-{len(docs)-1}")
                return Response({'detail': 'Invalid document index.'}, status=status.HTTP_400_BAD_REQUEST)

            document = docs[document_index]
            print(f"📋 Processing document: {document.get('fileName')} (type: {document.get('documentType')})")
            print(f"🔗 Document URL: {document.get('url')}")
            print(f"☁️ OSS path: {document.get('oss_path')}")
            print(f"📄 Has extracted text: {document.get('hasTextContent', False)}")
            print(f"🎯 Viewer strategy: {document.get('viewerStrategy', 'unknown')}")
            
            # Check if document has OSS path
            if not document.get('oss_path'):
                print(f"❌ Document {document.get('fileName')} has no OSS path")
                # Document exists in database but not in OSS
                return Response({
                    'detail': 'Document not available in cloud storage.',
                    'message': 'This document exists in the database but the actual file content is not available in cloud storage. It may have been uploaded before the cloud migration or the file was not properly stored.',
                    'document': {
                        'fileName': document.get('fileName', 'Unknown'),
                        'documentType': document.get('documentType', 'Unknown'),
                        'uploadTimestamp': document.get('uploadTimestamp'),
                        'hasContent': False
                    }
                }, status=status.HTTP_404_NOT_FOUND)
            
            # Check if we should return extracted text instead of binary content
            viewer_strategy = document.get('viewerStrategy', 'download')
            if viewer_strategy == 'text_extracted' and document.get('extractedText'):
                print(f"📝 Returning extracted text content for {document.get('fileName')}")
                
                # Return extracted text with text/plain content type
                response = Response(document['extractedText'], content_type='text/plain')
                filename = document["fileName"]
                response['Content-Disposition'] = f'inline; filename="{filename}.txt"'
                return response
            


            print(f"☁️ Fetching document from OSS: {document['oss_path']}")
            
            # Import OSS service
            try:
                from alibaba_cloud.services.oss_service import AlibabaOSSService
                print("✅ OSS service imported successfully")
                oss_service = AlibabaOSSService()
                print("✅ OSS service instance created")
            except Exception as e:
                print(f"❌ Error importing/creating OSS service: {e}")
                raise
            
            # Get document content from OSS
            try:
                print(f"🔍 Getting object from OSS bucket...")
                print(f"🔍 OSS path: {document['oss_path']}")
                
                oss_response = oss_service.bucket.get_object(document['oss_path'])
                print("✅ OSS object retrieved successfully")
                
                print(f"📖 Reading content...")
                content = oss_response.read()
                print(f"✅ Content read: {len(content)} bytes")
                
                # Validate content
                if not content or len(content) == 0:
                    print(f"❌ Content is empty")
                    return Response({
                        'detail': 'Document content is empty.',
                        'message': 'The document exists but contains no content.'
                    }, status=status.HTTP_404_NOT_FOUND)
                
                # Determine content type based on file extension
                file_extension = document['fileName'].lower().split('.')[-1]
                content_type = 'text/plain'
                
                print(f"📄 File extension: {file_extension}")
                
                if file_extension == 'pdf':
                    content_type = 'application/pdf'
                    print(f"📋 Detected PDF file, setting content type to: {content_type}")
                elif file_extension in ['doc', 'docx']:
                    content_type = 'application/msword'
                elif file_extension in ['jpg', 'jpeg']:
                    content_type = 'image/jpeg'
                elif file_extension == 'png':
                    content_type = 'image/png'
                
                print(f"📝 Final content type: {content_type}")
                
                # Handle PDFs by converting to text using PyPDF2
                if file_extension == 'pdf':
                    print(f"📄 PDF detected, converting to text using PyPDF2")
                    try:
                        import PyPDF2
                        from io import BytesIO
                        
                        # Create a BytesIO object from the content
                        pdf_stream = BytesIO(content)
                        
                        # Create PDF reader
                        pdf_reader = PyPDF2.PdfReader(pdf_stream)
                        
                        # Extract text from all pages
                        pdf_text = ""
                        for page_num, page in enumerate(pdf_reader.pages):
                            page_text = page.extract_text()
                            if page_text:
                                pdf_text += f"\n--- Page {page_num + 1} ---\n{page_text}\n"
                        
                        if pdf_text.strip():
                            print(f"✅ PDF converted to text successfully: {len(pdf_text)} characters")
                            
                            # Return PDF text content instead of binary
                            response = Response(pdf_text, content_type='text/plain')
                            filename = document["fileName"].replace('.pdf', '_converted.txt')
                            response['Content-Disposition'] = f'inline; filename="{filename}"'
                            
                            # Add CORS headers
                            response['Access-Control-Allow-Origin'] = '*'
                            response['Access-Control-Allow-Methods'] = 'GET, OPTIONS'
                            response['Access-Control-Allow-Headers'] = 'Authorization, Content-Type'
                            
                            print(f"✅ Returning PDF as text content")
                            return response
                        else:
                            print(f"⚠️  PDF text extraction returned empty content")
                            # Fall back to binary PDF response
                            print(f"🔄 Falling back to binary PDF response")
                            
                    except Exception as e:
                        print(f"❌ Error converting PDF to text: {e}")
                        # Fall back to binary PDF response
                        print(f"🔄 Falling back to binary PDF response")
                
                # Return content with appropriate headers (for non-PDFs or fallback)
                response = Response(content, content_type=content_type)
                filename = document["fileName"]
                response['Content-Disposition'] = f'inline; filename="{filename}"'
                
                # Add CORS headers for files
                response['Access-Control-Allow-Origin'] = '*'
                response['Access-Control-Allow-Methods'] = 'GET, OPTIONS'
                response['Access-Control-Allow-Headers'] = 'Authorization, Content-Type'
                
                # For PDFs, ensure proper display headers
                if file_extension == 'pdf':
                    response['X-Content-Type-Options'] = 'nosniff'
                    response['X-Frame-Options'] = 'SAMEORIGIN'
                
                print(f"✅ Response created successfully, returning content")
                return response
                
            except Exception as e:
                print(f"❌ Error fetching document from OSS: {str(e)}")
                import traceback
                traceback.print_exc()
                return Response({
                    'detail': 'Error fetching document content from cloud storage.',
                    'message': 'The document exists in cloud storage but there was an error retrieving it. This may be a temporary issue.',
                    'error': str(e)
                }, status=status.HTTP_500_INTERNAL_SERVER_ERROR)
                
        except Exception as e:
            print(f"❌ General error in DocumentContentView: {str(e)}")
            import traceback
            traceback.print_exc()
            return Response({'detail': 'Error processing request.'}, status=status.HTTP_500_INTERNAL_SERVER_ERROR)


class UpdateSummaryView(APIView):
    authentication_classes = [FirebaseAuthentication]
    permission_classes = [permissions.IsAuthenticated]

    def patch(self, request, pk):
        """
        Update a patient's discharge summary with edited content and status
        """
        try:
            patient = Patient.objects.get(pk=pk, doctor=request.user)
        except Patient.DoesNotExist:
            return Response({'detail': 'Patient not found.'}, status=status.HTTP_404_NOT_FOUND)

        try:
            # Get the updated summary data
            final_content = request.data.get('finalContent')
            summary_status = request.data.get('status')
            approved_by = request.data.get('approvedBy')
            approval_timestamp = request.data.get('approvalTimestamp')
            
            # Find the discharge summary document
            docs = patient.documents or []
            summary_doc = None
            summary_index = None
            
            for i, doc in enumerate(docs):
                if doc.get('documentType') == 'Discharge Summary':
                    summary_doc = doc
                    summary_index = i
                    break
            
            if not summary_doc:
                return Response({'detail': 'No discharge summary found for this patient.'}, status=status.HTTP_404_NOT_FOUND)
            
            # Update the summary document
            if final_content is not None:
                summary_doc['finalContent'] = final_content
            if summary_status is not None:
                summary_doc['status'] = summary_status
            if approved_by is not None:
                summary_doc['approvedBy'] = approved_by
            if approval_timestamp is not None:
                summary_doc['approvalTimestamp'] = approval_timestamp
            
            # Update the document in the patient's documents array
            docs[summary_index] = summary_doc
            patient.documents = docs
            patient.save()
            
            # Also update the summary file if finalContent is provided
            if final_content and summary_doc.get('oss_path'):
                try:
                    # Update the file in OSS
                    from alibaba_cloud.services.oss_service import AlibabaOSSService
                    oss_service = AlibabaOSSService()
                    
                    # Convert content to bytes
                    content_bytes = final_content.encode('utf-8')
                    
                    # Delete the old file and upload the new one
                    if oss_service.delete_document(summary_doc['oss_path']):
                        # Upload the updated content
                        upload_result = oss_service.upload_medical_document(
                            file_content=content_bytes,
                            file_name=summary_doc['fileName'],
                            doctor_id=request.user.firebase_uid,
                            patient_id=str(patient.id),
                            document_type="discharge_summaries"
                        )
                        
                        # Update the document with new OSS information
                        summary_doc['oss_path'] = upload_result['oss_path']
                        summary_doc['url'] = upload_result['presigned_url']
                        summary_doc['file_size'] = upload_result['file_size']
                        
                        # Save the updated document
                        docs[summary_index] = summary_doc
                        patient.documents = docs
                        patient.save()
                        
                        print(f"Updated summary file in OSS: {upload_result['oss_path']}")
                    else:
                        print(f"Warning: Could not delete old summary file from OSS")
                        
                except Exception as e:
                    print(f"Warning: Could not update summary file in OSS: {e}")
                    # Fallback to local update if OSS fails
                    if summary_doc.get('url') and summary_doc['url'].startswith('/media/'):
                        try:
                            url_path = summary_doc['url']
                            file_path = url_path.replace('/media/', '')
                            full_path = os.path.join(settings.MEDIA_ROOT, file_path)
                            
                            with open(full_path, 'w', encoding='utf-8') as f:
                                f.write(final_content)
                            
                            print(f"Fallback: Updated summary file locally: {full_path}")
                        except Exception as fallback_error:
                            print(f"Warning: Could not update summary file locally: {fallback_error}")
            
            return Response({
                'message': 'Summary updated successfully',
                'summary': {
                    'id': f'summary-{patient.id}',
                    'patientId': str(patient.id),
                    'status': summary_doc.get('status', 'Draft'),
                    'finalContent': summary_doc.get('finalContent'),
                    'approvedBy': summary_doc.get('approvedBy'),
                    'approvalTimestamp': summary_doc.get('approvalTimestamp')
                }
            }, status=status.HTTP_200_OK)
            
        except Exception as e:
            return Response({
                'detail': 'Error updating summary.',
                'error': str(e)
            }, status=status.HTTP_500_INTERNAL_SERVER_ERROR)<|MERGE_RESOLUTION|>--- conflicted
+++ resolved
@@ -302,17 +302,6 @@
             # Get patient documents
             patient_docs = patient.documents or []
             print(f"📄 Processing {len(patient_docs)} documents for patient {pk}")
-<<<<<<< HEAD
-=======
-            
-            # Check if a discharge summary already exists
-            existing_summary = any(doc.get('documentType') == 'Discharge Summary' for doc in patient_docs)
-            if existing_summary:
-                return Response({
-                    'detail': 'A discharge summary already exists for this patient. Please delete the existing summary before generating a new one.',
-                    'error': 'DUPLICATE_SUMMARY'
-                }, status=status.HTTP_409_CONFLICT)
->>>>>>> 53f2a436
             
             # Process documents for AI analysis
             try:
@@ -360,26 +349,10 @@
                     
             except Exception as ollama_error:
                 print(f"❌ Error calling Ollama service: {ollama_error}")
-<<<<<<< HEAD
                 return Response({
                     'detail': 'Error calling Ollama service.',
                     'error': str(ollama_error)
                 }, status=status.HTTP_500_INTERNAL_SERVER_ERROR)
-=======
-                
-                # Check if it's a timeout error
-                if "timed out" in str(ollama_error).lower() or "timeout" in str(ollama_error).lower():
-                    return Response({
-                        'detail': 'Summary generation timed out. The request took too long to process.',
-                        'error': 'Timeout: Please try again with fewer documents or check if Ollama service is running.',
-                        'suggestion': 'Try reducing the number of documents or check Ollama service status.'
-                    }, status=status.HTTP_408_REQUEST_TIMEOUT)
-                else:
-                    return Response({
-                        'detail': 'Error calling Ollama service.',
-                        'error': str(ollama_error)
-                    }, status=status.HTTP_500_INTERNAL_SERVER_ERROR)
->>>>>>> 53f2a436
             
             # Create summary file and upload to OSS
             patient_name = f"{patient.first_name}_{patient.last_name}"
@@ -414,11 +387,6 @@
             patient.documents = docs
             patient.save()
             
-<<<<<<< HEAD
-=======
-            print(f"✅ Added new discharge summary, total documents: {len(docs)}")
-            
->>>>>>> 53f2a436
             # Debug: Log what was stored in database
             print(f"🔍 Stored summary_doc with source_attributions: {len(summary_doc.get('source_attributions', {}))}")
             print(f"🔍 Stored summary_doc with source_usage: {summary_doc.get('source_usage', {})}")
